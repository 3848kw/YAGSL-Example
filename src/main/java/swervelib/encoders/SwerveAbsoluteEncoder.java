--- conflicted
+++ resolved
@@ -47,7 +47,6 @@
   public abstract Object getAbsoluteEncoder();
 
   /**
-<<<<<<< HEAD
    * Sets the Absolute Encoder offset at the Encoder Level.
    * 
    * @param offset the offset the Absolute Encoder uses as the zero point.
@@ -55,10 +54,9 @@
    * @return if setting Absolute Encoder Offset was successful or not.
    */
   public abstract boolean setAbsoluteEncoderOffset(double offset);
-=======
+  /*
    * Get the velocity in degrees/sec.
    * @return velocity in degrees/sec.
    */
   public abstract double getVelocity();
->>>>>>> 35ab966d
 }