package swervelib;

import edu.wpi.first.math.controller.SimpleMotorFeedforward;
import edu.wpi.first.math.geometry.Rotation2d;
import edu.wpi.first.math.kinematics.SwerveModulePosition;
import edu.wpi.first.math.kinematics.SwerveModuleState;
import edu.wpi.first.wpilibj.smartdashboard.SmartDashboard;
import swervelib.encoders.SwerveAbsoluteEncoder;
import swervelib.math.SwerveModuleState2;
import swervelib.motors.SwerveMotor;
import swervelib.parser.SwerveModuleConfiguration;
import swervelib.simulation.SwerveModuleSimulation;
import swervelib.telemetry.SwerveDriveTelemetry;
import swervelib.telemetry.SwerveDriveTelemetry.TelemetryVerbosity;

/**
 * The Swerve Module class which represents and controls Swerve Modules for the swerve drive.
 */
public class SwerveModule
{

  /**
   * Swerve module configuration options.
   */
  public final  SwerveModuleConfiguration configuration;
  /**
   * Angle offset from the absolute encoder.
   */
  private final double                    angleOffset;
  /**
   * Swerve Motors.
   */
  private final SwerveMotor               angleMotor, driveMotor;
  /**
   * Absolute encoder for swerve drive.
   */
  private final SwerveAbsoluteEncoder  absoluteEncoder;
  /**
   * Module number for kinematics, usually 0 to 3. front left -> front right -> back left -> back right.
   */
  public  int                    moduleNumber;
  /**
   * Feedforward for drive motor during closed loop control.
   */
  public  SimpleMotorFeedforward feedforward;
  /**
   * Last angle set for the swerve module.
   */
  public  double                 lastAngle;
  /**
   * Last velocity set for the swerve module.
   */
  public  double                 lastVelocity;
  /**
   * Simulated swerve module.
   */
  private SwerveModuleSimulation simModule;
  /**
   * Encoder synchronization queued.
   */
  private boolean                synchronizeEncoderQueued = false;

  /**
   * Construct the swerve module and initialize the swerve module motors and absolute encoder.
   *
   * @param moduleNumber        Module number for kinematics.
   * @param moduleConfiguration Module constants containing CAN ID's and offsets.
   */
  public SwerveModule(int moduleNumber, SwerveModuleConfiguration moduleConfiguration)
  {
    //    angle = 0;
    //    speed = 0;
    //    omega = 0;
    //    fakePos = 0;
    this.moduleNumber = moduleNumber;
    configuration = moduleConfiguration;
    angleOffset = moduleConfiguration.angleOffset;

    // Initialize Feedforward for drive motor.
    feedforward = configuration.createDriveFeedforward();

    // Create motors from configuration and reset them to defaults.
    angleMotor = moduleConfiguration.angleMotor;
    driveMotor = moduleConfiguration.driveMotor;
    angleMotor.factoryDefaults();
    driveMotor.factoryDefaults();

    // Configure voltage comp, current limit, and ramp rate.
    angleMotor.setVoltageCompensation(configuration.physicalCharacteristics.optimalVoltage);
    driveMotor.setVoltageCompensation(configuration.physicalCharacteristics.optimalVoltage);
    angleMotor.setCurrentLimit(configuration.physicalCharacteristics.angleMotorCurrentLimit);
    driveMotor.setCurrentLimit(configuration.physicalCharacteristics.driveMotorCurrentLimit);
    angleMotor.setLoopRampRate(configuration.physicalCharacteristics.angleMotorRampRate);
    driveMotor.setLoopRampRate(configuration.physicalCharacteristics.driveMotorRampRate);

    // Config angle encoders
    absoluteEncoder = moduleConfiguration.absoluteEncoder;
    if (absoluteEncoder != null)
    {
      absoluteEncoder.factoryDefault();
      absoluteEncoder.configure(moduleConfiguration.absoluteEncoderInverted);
      angleMotor.setPosition(getAbsolutePosition());
    }

    // Config angle motor/controller
    angleMotor.configureIntegratedEncoder(
        moduleConfiguration.getPositionEncoderConversion(false));
    angleMotor.configurePIDF(moduleConfiguration.anglePIDF);
    angleMotor.configurePIDWrapping(-180, 180);
    angleMotor.setInverted(moduleConfiguration.angleMotorInverted);
    angleMotor.setMotorBrake(false);

    // Config drive motor/controller
    driveMotor.configureIntegratedEncoder(moduleConfiguration.getPositionEncoderConversion(true));
    driveMotor.configurePIDF(moduleConfiguration.velocityPIDF);
    driveMotor.setInverted(moduleConfiguration.driveMotorInverted);
    driveMotor.setMotorBrake(true);

    driveMotor.burnFlash();
    angleMotor.burnFlash();

    if (SwerveDriveTelemetry.isSimulation)
    {
      simModule = new SwerveModuleSimulation();
    }

    lastAngle = getState().angle.getDegrees();
    lastVelocity = getState().speedMetersPerSecond;
  }

  /**
   * Queue synchronization of the integrated angle encoder with the absolute encoder.
   */
  public void queueSynchronizeEncoders()
  {
    if (absoluteEncoder != null)
    {
      synchronizeEncoderQueued = true;
    }
  }

  /**
   * Set the desired state of the swerve module.
   *
   * @param desiredState Desired swerve module state.
   * @param isOpenLoop   Whether to use open loop (direct percent) or direct velocity control.
   * @param force        Disables optimizations that prevent movement in the angle motor and forces the desired state
   *                     onto the swerve module.
   */
  public void setDesiredState(SwerveModuleState2 desiredState, boolean isOpenLoop, boolean force)
  {
    SwerveModuleState simpleState =
        new SwerveModuleState(desiredState.speedMetersPerSecond, desiredState.angle);
    simpleState = SwerveModuleState.optimize(simpleState, getState().angle);
    desiredState =
        new SwerveModuleState2(
            simpleState.speedMetersPerSecond, simpleState.angle, desiredState.omegaRadPerSecond);
    if (SwerveDriveTelemetry.verbosity == TelemetryVerbosity.HIGH)
    {
      SmartDashboard.putNumber(
          "Optimized " + moduleNumber + " Speed Setpoint: ", desiredState.speedMetersPerSecond);
      SmartDashboard.putNumber(
          "Optimized " + moduleNumber + " Angle Setpoint: ", desiredState.angle.getDegrees());
      SmartDashboard.putNumber(
          "Module " + moduleNumber + " Omega: ", Math.toDegrees(desiredState.omegaRadPerSecond));
    }

    if (isOpenLoop)
    {
      double percentOutput = desiredState.speedMetersPerSecond / configuration.maxSpeed;
      driveMotor.set(percentOutput);
    } else
    {
      double velocity = desiredState.speedMetersPerSecond;
      if (velocity != lastVelocity)
      {
        driveMotor.setReference(velocity, feedforward.calculate(velocity));
      }
      lastVelocity = velocity;
    }

<<<<<<< HEAD
    // Prevents module rotation if speed is less than 1%
    double angle =
        (Math.abs(desiredState.speedMetersPerSecond) <= (configuration.maxSpeed * 0.01)
         ? lastAngle
         : desiredState.angle.getDegrees());
    if (angle != lastAngle || synchronizeEncoderQueued)
    {
      // Synchronize encoders if queued and send in the current position as the value from the absolute encoder.
      if (absoluteEncoder != null && synchronizeEncoderQueued)
      {
        double absoluteEncoderPosition = getAbsolutePosition();
        angleMotor.setPosition(absoluteEncoderPosition);
        angleMotor.setReference(angle,
                                Math.toDegrees(desiredState.omegaRadPerSecond) * configuration.angleKV,
                                absoluteEncoderPosition);
        synchronizeEncoderQueued = false;
      } else
=======
    double angle = desiredState.angle.getDegrees();

    // If we are forcing the angle
    if (force)
    {
      angleMotor.setReference(angle, Math.toDegrees(desiredState.omegaRadPerSecond) * configuration.angleKV);
    } else
    {
      // Prevents module rotation if speed is less than 1%
      angle = Math.abs(desiredState.speedMetersPerSecond) <= (configuration.maxSpeed * 0.01) ? lastAngle : angle;
      // Prevent module rotation if angle is the same as the previous angle.
      if (angle != lastAngle)
>>>>>>> e8dc97b2
      {
        angleMotor.setReference(
            angle, Math.toDegrees(desiredState.omegaRadPerSecond) * configuration.angleKV);
      }
    }
    lastAngle = angle;

    if (SwerveDriveTelemetry.isSimulation)
    {
      simModule.updateStateAndPosition(desiredState);
    }
  }

  /**
   * Set the angle for the module.
   *
   * @param angle Angle in degrees.
   */
  public void setAngle(double angle)
  {
    angleMotor.setReference(angle, configuration.angleKV);
    lastAngle = angle;
  }

  /**
   * Get the Swerve Module state.
   *
   * @return Current SwerveModule state.
   */
  public SwerveModuleState2 getState()
  {
    double     velocity;
    Rotation2d azimuth;
    double     omega;
    if (!SwerveDriveTelemetry.isSimulation)
    {
      velocity = driveMotor.getVelocity();
      azimuth = Rotation2d.fromDegrees(angleMotor.getPosition());
      omega = Math.toRadians(angleMotor.getVelocity());
    } else
    {
      return simModule.getState();
    }
    return new SwerveModuleState2(velocity, azimuth, omega);
  }

  /**
   * Get the position of the swerve module.
   *
   * @return {@link SwerveModulePosition} of the swerve module.
   */
  public SwerveModulePosition getPosition()
  {
    double     position;
    Rotation2d azimuth;
    if (!SwerveDriveTelemetry.isSimulation)
    {
      position = driveMotor.getPosition();
      azimuth = Rotation2d.fromDegrees(angleMotor.getPosition());
    } else
    {
      return simModule.getPosition();
    }
    if (SwerveDriveTelemetry.verbosity == TelemetryVerbosity.HIGH)
    {
      SmartDashboard.putNumber("Module " + moduleNumber + "Angle", azimuth.getDegrees());
    }
    return new SwerveModulePosition(position, azimuth);
  }

  /**
   * Get the absolute position. Falls back to relative position on reading failure.
   *
   * @return Absolute encoder angle in degrees in the range [0, 360).
   */
  public double getAbsolutePosition()
  {
    double angle;
    if (absoluteEncoder != null)
    {
      angle = absoluteEncoder.getAbsolutePosition() - angleOffset;
      if (absoluteEncoder.readingError)
      {
        angle = getRelativePosition();
      }
    } else
    {
      angle = getRelativePosition();
    }
    angle %= 360;
    if (angle < 0.0)
    {
      angle += 360;
    }

    return angle;
  }

  /**
   * Get the relative angle in degrees.
   *
   * @return Angle in degrees.
   */
  public double getRelativePosition()
  {
    return angleMotor.getPosition();
  }

  /**
   * Set the brake mode.
   *
   * @param brake Set the brake mode.
   */
  public void setMotorBrake(boolean brake)
  {
    driveMotor.setMotorBrake(brake);
  }
}<|MERGE_RESOLUTION|>--- conflicted
+++ resolved
@@ -38,27 +38,27 @@
   /**
    * Module number for kinematics, usually 0 to 3. front left -> front right -> back left -> back right.
    */
-  public  int                    moduleNumber;
+  public        int                    moduleNumber;
   /**
    * Feedforward for drive motor during closed loop control.
    */
-  public  SimpleMotorFeedforward feedforward;
+  public        SimpleMotorFeedforward feedforward;
   /**
    * Last angle set for the swerve module.
    */
-  public  double                 lastAngle;
+  public        double                 lastAngle;
   /**
    * Last velocity set for the swerve module.
    */
-  public  double                 lastVelocity;
+  public        double                 lastVelocity;
   /**
    * Simulated swerve module.
    */
-  private SwerveModuleSimulation simModule;
+  private       SwerveModuleSimulation simModule;
   /**
    * Encoder synchronization queued.
    */
-  private boolean                synchronizeEncoderQueued = false;
+  private       boolean                synchronizeEncoderQueued = false;
 
   /**
    * Construct the swerve module and initialize the swerve module motors and absolute encoder.
@@ -179,25 +179,6 @@
       lastVelocity = velocity;
     }
 
-<<<<<<< HEAD
-    // Prevents module rotation if speed is less than 1%
-    double angle =
-        (Math.abs(desiredState.speedMetersPerSecond) <= (configuration.maxSpeed * 0.01)
-         ? lastAngle
-         : desiredState.angle.getDegrees());
-    if (angle != lastAngle || synchronizeEncoderQueued)
-    {
-      // Synchronize encoders if queued and send in the current position as the value from the absolute encoder.
-      if (absoluteEncoder != null && synchronizeEncoderQueued)
-      {
-        double absoluteEncoderPosition = getAbsolutePosition();
-        angleMotor.setPosition(absoluteEncoderPosition);
-        angleMotor.setReference(angle,
-                                Math.toDegrees(desiredState.omegaRadPerSecond) * configuration.angleKV,
-                                absoluteEncoderPosition);
-        synchronizeEncoderQueued = false;
-      } else
-=======
     double angle = desiredState.angle.getDegrees();
 
     // If we are forcing the angle
@@ -209,11 +190,22 @@
       // Prevents module rotation if speed is less than 1%
       angle = Math.abs(desiredState.speedMetersPerSecond) <= (configuration.maxSpeed * 0.01) ? lastAngle : angle;
       // Prevent module rotation if angle is the same as the previous angle.
-      if (angle != lastAngle)
->>>>>>> e8dc97b2
+      if (angle != lastAngle || synchronizeEncoderQueued)
       {
-        angleMotor.setReference(
-            angle, Math.toDegrees(desiredState.omegaRadPerSecond) * configuration.angleKV);
+        // Synchronize encoders if queued and send in the current position as the value from the absolute encoder.
+        if (absoluteEncoder != null && synchronizeEncoderQueued)
+        {
+          double absoluteEncoderPosition = getAbsolutePosition();
+          angleMotor.setPosition(absoluteEncoderPosition);
+          angleMotor.setReference(angle,
+                                  Math.toDegrees(desiredState.omegaRadPerSecond) * configuration.angleKV,
+                                  absoluteEncoderPosition);
+          synchronizeEncoderQueued = false;
+        } else
+        {
+          angleMotor.setReference(
+              angle, Math.toDegrees(desiredState.omegaRadPerSecond) * configuration.angleKV);
+        }
       }
     }
     lastAngle = angle;
