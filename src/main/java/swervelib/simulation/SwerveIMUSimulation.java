package swervelib.simulation;

import java.util.Optional;

import edu.wpi.first.math.geometry.Pose2d;
import edu.wpi.first.math.geometry.Rotation2d;
import edu.wpi.first.math.geometry.Rotation3d;
import edu.wpi.first.math.geometry.Translation3d;
import edu.wpi.first.wpilibj.Timer;
import edu.wpi.first.wpilibj.smartdashboard.Field2d;
import swervelib.math.SwerveKinematics2;
import swervelib.math.SwerveModuleState2;

/**
 * Simulation for {@link swervelib.SwerveDrive} IMU.
 */
public class SwerveIMUSimulation
{

  /**
   * Main timer to control movement estimations.
   */
  private final Timer  timer;
  /**
   * The last time the timer was read, used to determine position changes.
   */
  private       double lastTime;
  /**
   * Heading of the robot.
   */
  private       double angle;

  /**
   * Create the swerve drive IMU simulation.
   */
  public SwerveIMUSimulation()
  {
    timer = new Timer();
    timer.start();
    lastTime = timer.get();
  }

  /**
   * Get the estimated angle of the robot.
   *
   * @return {@link Rotation2d} estimation of the robot.
   */
  public Rotation2d getYaw()
  {
    return new Rotation2d(angle);
  }

  /**
   * Pitch is not simulated currently, always returns 0.
   *
   * @return Pitch of the robot as {@link Rotation2d}.
   */
  public Rotation2d getPitch()
  {
    return new Rotation2d();
  }

  /**
   * Roll is not simulated currently, always returns 0.
   *
   * @return Roll of the robot as {@link Rotation2d}.
   */
  public Rotation2d getRoll()
  {
    return new Rotation2d();
  }

  /**
   * Gets the estimated gyro {@link Rotation3d} of the robot.
   *
   * @return The heading as a {@link Rotation3d} angle
   */
  public Rotation3d getGyroRotation3d()
  {
    return new Rotation3d(0, 0, angle);
  }

  /**
<<<<<<< HEAD
   * Gets the acceleration of the robot in m/s/s. This is not currently simulated so returns 0.
   * @param accel the acceleration array to fill [x, y, z]
   */
  public void getAccel(Double[] accel)
  {
    accel[0] = Double.NaN;
    accel[1] = Double.NaN;
    accel[2] = Double.NaN;
=======
   * Fetch the acceleration [x, y, z] from the IMU in m/s/s. If acceleration isn't supported returns empty.
   *
   * @return {@link Translation3d} of the acceleration as an {@link Optional}.
   */
  public Optional<Translation3d> getAccel() {
    return Optional.empty();
>>>>>>> e3c8e798
  }

  /**
   * Update the odometry of the simulated {@link swervelib.SwerveDrive} and post the {@link swervelib.SwerveModule}
   * states to the {@link Field2d}.
   *
   * @param kinematics  {@link SwerveKinematics2} of the swerve drive.
   * @param states      {@link SwerveModuleState2} array of the module states.
   * @param modulePoses {@link Pose2d} representing the swerve modules.
   * @param field       {@link Field2d} to update.
   */
  public void updateOdometry(
      SwerveKinematics2 kinematics,
      SwerveModuleState2[] states,
      Pose2d[] modulePoses,
      Field2d field)
  {
    angle += kinematics.toChassisSpeeds(states).omegaRadiansPerSecond * (timer.get() - lastTime);
    lastTime = timer.get();
    field.getObject("XModules").setPoses(modulePoses);
  }

  /**
   * Set the heading of the robot.
   *
   * @param angle Angle of the robot in radians.
   */
  public void setAngle(double angle)
  {
    this.angle = angle;
  }
}<|MERGE_RESOLUTION|>--- conflicted
+++ resolved
@@ -81,23 +81,12 @@
   }
 
   /**
-<<<<<<< HEAD
-   * Gets the acceleration of the robot in m/s/s. This is not currently simulated so returns 0.
-   * @param accel the acceleration array to fill [x, y, z]
-   */
-  public void getAccel(Double[] accel)
-  {
-    accel[0] = Double.NaN;
-    accel[1] = Double.NaN;
-    accel[2] = Double.NaN;
-=======
    * Fetch the acceleration [x, y, z] from the IMU in m/s/s. If acceleration isn't supported returns empty.
    *
    * @return {@link Translation3d} of the acceleration as an {@link Optional}.
    */
   public Optional<Translation3d> getAccel() {
     return Optional.empty();
->>>>>>> e3c8e798
   }
 
   /**
